from SEtaac import utils
from SEtaac.utils.exceptions import VMSymbolicError
from SEtaac.utils.solver.shortcuts import *
from .base import TAC_Statement
from ..state import SymbolicEVMState

__all__ = [
    'TAC_Add', 'TAC_Sub', 'TAC_Mul', 'TAC_Div', 'TAC_Sdiv', 'TAC_Mod', 'TAC_Smod', 'TAC_Addmod', 'TAC_Mulmod',
    'TAC_Exp', 'TAC_Signextend', 'TAC_Lt', 'TAC_Gt', 'TAC_Slt', 'TAC_Sgt', 'TAC_Eq', 'TAC_Iszero', 'TAC_And',
    'TAC_Or', 'TAC_Xor', 'TAC_Not', 'TAC_Byte', 'TAC_Shl', 'TAC_Shr', 'TAC_Sar'
]


class TAC_Add(TAC_Statement):
    __internal_name__ = "ADD"
    __aliases__ = {}

    @TAC_Statement.handler_without_side_effects
    def handle(self, state: SymbolicEVMState):
        state.registers[self.res1_var] = BV_Add(self.arg1_val, self.arg2_val)

        state.set_next_pc()
        return [state]


class TAC_Sub(TAC_Statement):
    __internal_name__ = "SUB"
    __aliases__ = {}

    @TAC_Statement.handler_without_side_effects
    def handle(self, state: SymbolicEVMState):
        state.registers[self.res1_var] = BV_Sub(self.arg1_val, self.arg2_val)

        state.set_next_pc()
        return [state]


class TAC_Mul(TAC_Statement):
    __internal_name__ = "MUL"
    __aliases__ = {}

    @TAC_Statement.handler_without_side_effects
    def handle(self, state: SymbolicEVMState):
        state.registers[self.res1_var] = BV_Mul(self.arg1_val, self.arg2_val)

        state.set_next_pc()
        return [state]


class TAC_Div(TAC_Statement):
    __internal_name__ = "DIV"
    __aliases__ = {}

    @TAC_Statement.handler_without_side_effects
    def handle(self, state: SymbolicEVMState):
        state.registers[self.res1_var] = If(Equal(self.arg2_val, BVV(0, 256)),
                                            BVV(0, 256),
                                            BV_UDiv(self.arg1_val, self.arg2_val))

        state.set_next_pc()
        return [state]


class TAC_Sdiv(TAC_Statement):
    __internal_name__ = "SDIV"
    __aliases__ = {}

    @TAC_Statement.handler_without_side_effects
    def handle(self, state: SymbolicEVMState):
        state.registers[self.res1_var] = If(Equal(self.arg2_val, BVV(0, 256)),
                                            BVV(0, 256),
                                            BV_SDiv(self.arg1_val, self.arg2_val))

        state.set_next_pc()
        return [state]


class TAC_Mod(TAC_Statement):
    __internal_name__ = "MOD"
    __aliases__ = {}

    @TAC_Statement.handler_without_side_effects
    def handle(self, state: SymbolicEVMState):
        state.registers[self.res1_var] = If(Equal(self.arg2_val, BVV(0, 256)),
                                            BVV(0, 256),
                                            BV_URem(self.arg1_val, self.arg2_val))

        state.set_next_pc()
        return [state]


class TAC_Smod(TAC_Statement):
    __internal_name__ = "SMOD"

    @TAC_Statement.handler_without_side_effects
    def handle(self, state: SymbolicEVMState):
        state.registers[self.res1_var] = If(Equal(self.arg2_val, BVV(0, 256)),
                                            BVV(0, 256),
                                            BV_SRem(self.arg1_val, self.arg2_val))

        state.set_next_pc()
        return [state]


class TAC_Addmod(TAC_Statement):
    __internal_name__ = "ADDMOD"
    __aliases__ = {'denominator_var': 'arg3_var', 'denominator_val': 'arg3_val'}

    @TAC_Statement.handler_without_side_effects
    def handle(self, state: SymbolicEVMState):
        # todo: might be over complicated
        sext_arg1_val = BV_Zero_Extend(self.arg1_val, 256)
        sext_arg2_val = BV_Zero_Extend(self.arg2_val, 256)
        sext_arg3_val = BV_Zero_Extend(self.arg3_val, 256)
        sext_add_res = BV_Add(sext_arg1_val, sext_arg2_val)
        
        sext_mod_res = BV_URem(sext_add_res, sext_arg3_val)
        mod_res = BV_Extract(0, 255, sext_mod_res)
        
        state.registers[self.res1_var] = If(Equal(self.denominator_val, BVV(0, 256)),
                                            BVV(0, 256),
                                            mod_res)

        state.set_next_pc()
        return [state]


class TAC_Mulmod(TAC_Statement):
    __internal_name__ = "MULMOD"
    __aliases__ = {'denominator_var': 'arg3_var', 'denominator_val': 'arg3_val'}

    @TAC_Statement.handler_without_side_effects
    def handle(self, state: SymbolicEVMState):
        # todo: might be over complicated
        sext_arg1_val = BV_Zero_Extend(self.arg1_val, 256)
        sext_arg2_val = BV_Zero_Extend(self.arg2_val, 256)
        sext_arg3_val = BV_Zero_Extend(self.arg3_val, 256)
        sext_mul_res = BV_Mul(sext_arg1_val, sext_arg2_val)
        sext_mod_res = BV_URem(sext_mul_res, sext_arg3_val)
        mod_res = BV_Extract(0, 255, sext_mod_res)
        
        state.registers[self.res1_var] = If(Equal(self.denominator_val, BVV(0, 256)),
                                            BVV(0, 256),
                                            mod_res)

        state.set_next_pc()
        return [state]


class TAC_Exp(TAC_Statement):
    __internal_name__ = "EXP"
    __aliases__ = {'base_var': 'arg1_var', 'base_val': 'arg1_val', 'exp_var': 'arg2_var', 'exp_val': 'arg2_val'}

    @TAC_Statement.handler_without_side_effects
    def handle(self, state: SymbolicEVMState):
        if is_concrete(self.base_val) and is_concrete(self.exp_val):
            res = pow(bv_unsigned_value(self.base_val), bv_unsigned_value(self.exp_val), utils.TT256)
            state.registers[self.res1_var] = BVV(res, 256)
        else:
            raise VMSymbolicError('exponentiation with symbolic exponent currently not supported :-/')

        state.set_next_pc()
        return [state]


class TAC_Signextend(TAC_Statement):
    __internal_name__ = "SIGNEXTEND"

    @TAC_Statement.handler_without_side_effects
    def handle(self, state: SymbolicEVMState):
        if is_concrete(self.arg1_val):
            if bv_unsigned_value(self.arg1_val) <= 31:
                oldwidth = (bv_unsigned_value(self.arg1_val) + 1) * 8
                truncated = BV_Extract(0, oldwidth-1, self.arg2_val)
                state.registers[self.res1_var] = BV_Sign_Extend(truncated, 256 - oldwidth)
            else:
                state.registers[self.res1_var] = self.arg2_val
        else:
            raise VMSymbolicError('symbolic bitwidth for signextension is currently not supported')

        state.set_next_pc()
        return [state]


class TAC_Lt(TAC_Statement):
    __internal_name__ = "LT"

    @TAC_Statement.handler_without_side_effects
    def handle(self, state: SymbolicEVMState):
        state.registers[self.res1_var] = If(BV_ULT(self.arg1_val, self.arg2_val),
                                            BVV(1, 256),
                                            BVV(0, 256))

        state.set_next_pc()
        return [state]


class TAC_Gt(TAC_Statement):
    __internal_name__ = "GT"

    @TAC_Statement.handler_without_side_effects
    def handle(self, state: SymbolicEVMState):
        state.registers[self.res1_var] = If(BV_UGT(self.arg1_val, self.arg2_val),
                                            BVV(1, 256),
                                            BVV(0, 256))

        state.set_next_pc()
        return [state]


class TAC_Slt(TAC_Statement):
    __internal_name__ = "SLT"

    @TAC_Statement.handler_without_side_effects
    def handle(self, state: SymbolicEVMState):
        state.registers[self.res1_var] = If(BV_SLT(self.arg1_val, self.arg2_val),
                                            BVV(1, 256),
                                            BVV(0, 256))

        state.set_next_pc()
        return [state]


class TAC_Sgt(TAC_Statement):
    __internal_name__ = "SGT"

    @TAC_Statement.handler_without_side_effects
    def handle(self, state: SymbolicEVMState):
        state.registers[self.res1_var] = If(BV_SGT(self.arg1_val, self.arg2_val),
                                            BVV(1, 256),
                                            BVV(0, 256))

        state.set_next_pc()
        return [state]


class TAC_Eq(TAC_Statement):
    __internal_name__ = "EQ"

    @TAC_Statement.handler_without_side_effects
    def handle(self, state: SymbolicEVMState):
        state.registers[self.res1_var] = If(Equal(self.arg1_val, self.arg2_val),
                                            BVV(1, 256),
                                            BVV(0, 256))

        state.set_next_pc()
        return [state]


class TAC_Iszero(TAC_Statement):
    __internal_name__ = "ISZERO"

    @TAC_Statement.handler_without_side_effects
    def handle(self, state: SymbolicEVMState):
        state.registers[self.res1_var] = If(Equal(self.arg1_val, BVV(0, 256)),
                                            BVV(1, 256),
                                            BVV(0, 256))

        state.set_next_pc()
        return [state]


class TAC_And(TAC_Statement):
    __internal_name__ = "AND"

    @TAC_Statement.handler_without_side_effects
    def handle(self, state: SymbolicEVMState):
        state.registers[self.res1_var] = BV_And(self.arg1_val, self.arg2_val)

        state.set_next_pc()
        return [state]


class TAC_Or(TAC_Statement):
    __internal_name__ = "OR"

    @TAC_Statement.handler_without_side_effects
    def handle(self, state: SymbolicEVMState):
        state.registers[self.res1_var] = BV_Or(self.arg1_val, self.arg2_val)

        state.set_next_pc()
        return [state]


class TAC_Xor(TAC_Statement):
    __internal_name__ = "XOR"

    @TAC_Statement.handler_without_side_effects
    def handle(self, state: SymbolicEVMState):
        state.registers[self.res1_var] = BV_Xor(self.arg1_val, self.arg2_val)

        state.set_next_pc()
        return [state]


class TAC_Not(TAC_Statement):
    __internal_name__ = "NOT"

    @TAC_Statement.handler_without_side_effects
    def handle(self, state: SymbolicEVMState):
        state.registers[self.res1_var] = BV_Not(self.arg1_val)

        state.set_next_pc()
        return [state]


class TAC_Byte(TAC_Statement):
    __internal_name__ = "BYTE"
    __aliases__ = {'offset_var': 'arg1_var', 'offset_val': 'arg1_val'}

    @TAC_Statement.handler_without_side_effects
    def handle(self, state: SymbolicEVMState):
        if is_concrete(self.offset_val):
            if bv_unsigned_value(self.offset_val) >= 32:
                state.registers[self.res1_var] = BVV(0, 256)
            elif is_concrete(self.arg2_val):
                res = bv_unsigned_value(self.arg2_val) // 256 ** (31 - bv_unsigned_value(self.offset_val))
                state.registers[self.res1_var] = BVV(res, 256)
            else:
<<<<<<< HEAD
                if is_concrete(self.arg2_val):
                    res = bv_unsigned_value(self.arg2_val) // 256 ** (31 - bv_unsigned_value(self.offset_val))
                    state.registers[self.res1_var] = BVV(res, 256)
                else:
                    start = (31 - bv_unsigned_value(self.offset_val)) * 8
                    end = (31 - bv_unsigned_value(self.offset_val)) * 8 + 7
                    v = BV_Extract(start, end, self.arg2_val)
                    state.registers[self.res1_var] = BV_Zero_Extend(v, 256 - 8)
=======
                start = (31 - bv_unsigned_value(self.offset_val)) * 8
                end = (31 - bv_unsigned_value(self.offset_val)) * 8 + 7
                v = BV_Extract(start, end, self.arg2_val)
                state.registers[self.res1_var] = BV_Zero_Extend(v, 256 - 8)
>>>>>>> 033c6080
        else:
            raise VMSymbolicError('symbolic byte-index not supported')

        state.set_next_pc()
        return [state]


class TAC_Shl(TAC_Statement):
    __internal_name__ = "SHL"
    __aliases__ = {'shift_var': 'arg1_var', 'shift_val': 'arg1_val'}

    @TAC_Statement.handler_without_side_effects
    def handle(self, state: SymbolicEVMState):
        state.registers[self.res1_var] = BV_Shl(self.arg2_val, self.arg1_val)

        state.set_next_pc()
        return [state]


class TAC_Shr(TAC_Statement):
    __internal_name__ = "SHR"
    __aliases__ = {'shift_var': 'arg1_var', 'shift_val': 'arg1_val'}

    @TAC_Statement.handler_without_side_effects
    def handle(self, state: SymbolicEVMState):
        state.registers[self.res1_var] = BV_Shr(self.arg2_val, self.arg1_val)

        state.set_next_pc()
        return [state]


class TAC_Sar(TAC_Statement):
    __internal_name__ = "SAR"
    __aliases__ = {'shift_var': 'arg1_var', 'shift_val': 'arg1_val'}

    @TAC_Statement.handler_without_side_effects
    def handle(self, state: SymbolicEVMState):
<<<<<<< HEAD
        # (n&msb) | (n>>shift)
        
        res_shift1 = BV_Shr(self.arg2_val, self.shift_val)
        res_shift2 = BV_Extract(0, 255-bv_unsigned_value(self.shift_val),res_shift1)
        res_shift3 = BV_Sign_Extend(res_shift2, 256-bv_size(res_shift2))

        #res = If(BV_ULT(self.shift_val, BVV(256,256)), 
        #                res_shift,
        #                If(BV_UGE(self.arg2_val, BVV(0,256)), 
        #                          BVV(0,256), 
        #                          BVV(-1,256)
        #                  ))

        #import ipdb; ipdb.set_trace()
        #res = BV_Shr(self.arg2_val, self.shift_val)
        state.registers[self.res1_var] = res_shift3
=======
        state.registers[self.res1_var] = BV_Sar(self.arg2_val, self.arg1_val)
>>>>>>> 033c6080

        state.set_next_pc()
        return [state]<|MERGE_RESOLUTION|>--- conflicted
+++ resolved
@@ -317,21 +317,10 @@
                 res = bv_unsigned_value(self.arg2_val) // 256 ** (31 - bv_unsigned_value(self.offset_val))
                 state.registers[self.res1_var] = BVV(res, 256)
             else:
-<<<<<<< HEAD
-                if is_concrete(self.arg2_val):
-                    res = bv_unsigned_value(self.arg2_val) // 256 ** (31 - bv_unsigned_value(self.offset_val))
-                    state.registers[self.res1_var] = BVV(res, 256)
-                else:
-                    start = (31 - bv_unsigned_value(self.offset_val)) * 8
-                    end = (31 - bv_unsigned_value(self.offset_val)) * 8 + 7
-                    v = BV_Extract(start, end, self.arg2_val)
-                    state.registers[self.res1_var] = BV_Zero_Extend(v, 256 - 8)
-=======
                 start = (31 - bv_unsigned_value(self.offset_val)) * 8
                 end = (31 - bv_unsigned_value(self.offset_val)) * 8 + 7
                 v = BV_Extract(start, end, self.arg2_val)
                 state.registers[self.res1_var] = BV_Zero_Extend(v, 256 - 8)
->>>>>>> 033c6080
         else:
             raise VMSymbolicError('symbolic byte-index not supported')
 
@@ -369,26 +358,7 @@
 
     @TAC_Statement.handler_without_side_effects
     def handle(self, state: SymbolicEVMState):
-<<<<<<< HEAD
-        # (n&msb) | (n>>shift)
-        
-        res_shift1 = BV_Shr(self.arg2_val, self.shift_val)
-        res_shift2 = BV_Extract(0, 255-bv_unsigned_value(self.shift_val),res_shift1)
-        res_shift3 = BV_Sign_Extend(res_shift2, 256-bv_size(res_shift2))
-
-        #res = If(BV_ULT(self.shift_val, BVV(256,256)), 
-        #                res_shift,
-        #                If(BV_UGE(self.arg2_val, BVV(0,256)), 
-        #                          BVV(0,256), 
-        #                          BVV(-1,256)
-        #                  ))
-
-        #import ipdb; ipdb.set_trace()
-        #res = BV_Shr(self.arg2_val, self.shift_val)
-        state.registers[self.res1_var] = res_shift3
-=======
         state.registers[self.res1_var] = BV_Sar(self.arg2_val, self.arg1_val)
->>>>>>> 033c6080
 
         state.set_next_pc()
         return [state]