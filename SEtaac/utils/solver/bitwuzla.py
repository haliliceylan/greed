from SEtaac.utils.solver.base import Solver

import sys

sys.path.insert(0, "/home/ilgris/repos/SEtaac/bitwuzla/build/lib/")
import pybitwuzla


class Bitwuzla(Solver):
    """
    This is a singleton class, and all methods are static
    """

    BW = pybitwuzla.Bitwuzla()

    BW.set_option(pybitwuzla.Option.PRODUCE_MODELS, 1)
    BW.set_option(pybitwuzla.Option.INCREMENTAL, True)

    BVSort_cache = dict()
    BVV_cache = dict()
    BVS_cache = dict()


    @staticmethod
    def BVSort(width):
        if width not in Bitwuzla.BVSort_cache:
            Bitwuzla.BVSort_cache[width] = Bitwuzla.BW.mk_bv_sort(width)
        return Bitwuzla.BVSort_cache[width]

    @staticmethod
    def BVV(value, width):
        if (value, width) not in Bitwuzla.BVV_cache:
            Bitwuzla.BVV_cache[(value, width)] = Bitwuzla.BW.mk_bv_value(Bitwuzla.BVSort(width), value)
        return Bitwuzla.BVV_cache[(value, width)]

    @staticmethod
    def BVS(symbol, width):
        if (symbol, width) not in Bitwuzla.BVS_cache:
            Bitwuzla.BVS_cache[(symbol, width)] = Bitwuzla.BW.mk_const(Bitwuzla.BVSort(width), symbol=symbol)
        return Bitwuzla.BVS_cache[(symbol, width)]

    @staticmethod
    def bv_unsigned_value(bv):
        assert bv.is_bv_value()
        return int(bv.dump()[2:], 2)

    @staticmethod
    def is_concrete(bv):
        assert bv.is_bv(), "NOT IMPLEMENTED. This currently only supports BitVectors"
        return bv.is_bv_value()

    @staticmethod
    def get_clean_solver():
        print('WARNING: resetting all assumptions')
        Bitwuzla.reset_assumptions()
        return Bitwuzla

    @staticmethod
    def is_sat():
        return Bitwuzla.BW.check_sat() == pybitwuzla.Result.SAT

    @staticmethod
    def is_unsat():
<<<<<<< HEAD
        return not Bitwuzla.BW.check_sat() == pybitwuzla.Result.UNSAT
=======
        return Bitwuzla.BW.check_sat() == pybitwuzla.Result.UNSAT
>>>>>>> e6dc48dd

    @staticmethod
    def is_formula_sat(formula):
        Bitwuzla.push()
        Bitwuzla.add_assumption(formula)
        sat = Bitwuzla.is_sat()
        Bitwuzla.pop()

        return sat

    @staticmethod
    def is_formula_unsat(formula):
        Bitwuzla.push()
        Bitwuzla.add_assumption(formula)
        sat = Bitwuzla.is_unsat()
        Bitwuzla.pop()

        return sat

    @staticmethod
    def is_formula_true(formula):
        return Bitwuzla.is_formula_unsat(Bitwuzla.Not(formula))

    @staticmethod
    def is_formula_false(formula):
        return Bitwuzla.is_formula_unsat(formula)

    @staticmethod
    def push():
        Bitwuzla.BW.push()

    @staticmethod
    def pop():
        Bitwuzla.BW.pop()

    @staticmethod
    def add_assumption(formula):
        # assumptions are discarded after each call to .check_sat
        Bitwuzla.BW.assume_formula(formula)

    @staticmethod
    def add_assumptions(formulas):
        Bitwuzla.BW.assume_formula(*formulas)

    @staticmethod
    def reset_assumptions():
        Bitwuzla.BW.reset_assumptions()

    @staticmethod
    def fixate_assumptions():
        Bitwuzla.BW.fixate_assumptions()

    @staticmethod
    def simplify():
        Bitwuzla.BW.simplify()

    @staticmethod
    def Array(symbol, index_sort, value_sort):
        return Bitwuzla.BW.mk_const(Bitwuzla.BW.mk_array_sort(index_sort, value_sort), symbol=symbol)

    @staticmethod
    def ConstArray(symbol, index_sort, value_sort, default):
        res = Bitwuzla.BW.mk_const_array(Bitwuzla.BW.mk_array_sort(index_sort, value_sort), default)
        res.set_symbol(symbol)
        return res

    # CONDITIONAL OPERATIONS

    @staticmethod
    def If(cond, value_if_true, value_if_false):
        return Bitwuzla.BW.mk_term(pybitwuzla.Kind.ITE, [cond, value_if_true, value_if_false])

    # BOOLEAN OPERATIONS

    @staticmethod
    def Equal(a, b):
        return Bitwuzla.BW.mk_term(pybitwuzla.Kind.EQUAL, [a, b])

    @staticmethod
    def NotEqual(a, b):
        return Bitwuzla.BW.mk_term(pybitwuzla.Kind.DISTINCT, [a, b])

    @staticmethod
    def Or(a, b):
        return Bitwuzla.BW.mk_term(pybitwuzla.Kind.OR, [a, b])

    @staticmethod
    def And(a, b):
        return Bitwuzla.BW.mk_term(pybitwuzla.Kind.AND, [a, b])

    @staticmethod
    def Not(a):
        return Bitwuzla.BW.mk_term(pybitwuzla.Kind.NOT, [a])

    # BV OPERATIONS

    @staticmethod
    def BV_Extract(start, end, bv):
        return Bitwuzla.BW.mk_term(pybitwuzla.Kind.BV_EXTRACT, [bv], [end, start])

    @staticmethod
    def BV_Concat(terms):
        return Bitwuzla.BW.mk_term(pybitwuzla.Kind.BV_CONCAT, terms)

    @staticmethod
    def BV_Add(a, b):
        return Bitwuzla.BW.mk_term(pybitwuzla.Kind.BV_ADD, [a, b])

    @staticmethod
    def BV_Sub(a, b):
        return Bitwuzla.BW.mk_term(pybitwuzla.Kind.BV_SUB, [a, b])

    @staticmethod
    def BV_Mul(a, b):
        return Bitwuzla.BW.mk_term(pybitwuzla.Kind.BV_MUL, [a, b])

    @staticmethod
    def BV_UDiv(a, b):
        return Bitwuzla.BW.mk_term(pybitwuzla.Kind.BV_UDIV, [a, b])

    @staticmethod
    def BV_SDiv(a, b):
        return Bitwuzla.BW.mk_term(pybitwuzla.Kind.BV_SDIV, [a, b])

    @staticmethod
    def BV_SMod(a, b):
        return Bitwuzla.BW.mk_term(pybitwuzla.Kind.BV_SMOD, [a, b])

    @staticmethod
    def BV_SRem(a, b):
        return Bitwuzla.BW.mk_term(pybitwuzla.Kind.BV_SREM, [a, b])

    @staticmethod
    def BV_URem(a, b):
        return Bitwuzla.BW.mk_term(pybitwuzla.Kind.BV_UREM, [a, b])

    @staticmethod
    def BV_Sign_Extend(a, b):
        return Bitwuzla.BW.mk_term(pybitwuzla.Kind.BV_SIGN_EXTEND, [a], [b])

    @staticmethod
    def BV_Zero_Extend(a, b):
        return Bitwuzla.BW.mk_term(pybitwuzla.Kind.BV_ZERO_EXTEND, [a], [b])

    @staticmethod
    def BV_UGE(a, b):
        return Bitwuzla.BW.mk_term(pybitwuzla.Kind.BV_UGE, [a, b])

    @staticmethod
    def BV_ULE(a, b):
        return Bitwuzla.BW.mk_term(pybitwuzla.Kind.BV_ULE, [a, b])

    @staticmethod
    def BV_UGT(a, b):
        return Bitwuzla.BW.mk_term(pybitwuzla.Kind.BV_UGT, [a, b])

    @staticmethod
    def BV_ULT(a, b):
        return Bitwuzla.BW.mk_term(pybitwuzla.Kind.BV_ULT, [a, b])

    @staticmethod
    def BV_SGE(a, b):
        return Bitwuzla.BW.mk_term(pybitwuzla.Kind.BV_SGE, [a, b])

    @staticmethod
    def BV_SLE(a, b):
        return Bitwuzla.BW.mk_term(pybitwuzla.Kind.BV_SLE, [a, b])

    @staticmethod
    def BV_SGT(a, b):
        return Bitwuzla.BW.mk_term(pybitwuzla.Kind.BV_SGT, [a, b])

    @staticmethod
    def BV_SLT(a, b):
        return Bitwuzla.BW.mk_term(pybitwuzla.Kind.BV_SLT, [a, b])

    @staticmethod
    def BV_And(a, b):
        return Bitwuzla.BW.mk_term(pybitwuzla.Kind.BV_AND, [a, b])

    @staticmethod
    def BV_Or(a, b):
        return Bitwuzla.BW.mk_term(pybitwuzla.Kind.BV_OR, [a, b])

    @staticmethod
    def BV_Xor(a, b):
        return Bitwuzla.BW.mk_term(pybitwuzla.Kind.BV_XOR, [a, b])

    @staticmethod
    def BV_Not(a):
        return Bitwuzla.BW.mk_term(pybitwuzla.Kind.BV_NOT, [a])

    @staticmethod
    def BV_Shl(a, b):
        return Bitwuzla.BW.mk_term(pybitwuzla.Kind.BV_SHL, [a, b])

    @staticmethod
    def BV_Shr(a, b):
        return Bitwuzla.BW.mk_term(pybitwuzla.Kind.BV_SHR, [a, b])

    # ARRAY OPERATIONS

    @staticmethod
    def Array_Store(arr, index, elem):
        return Bitwuzla.BW.mk_term(pybitwuzla.Kind.ARRAY_STORE, [arr, index, elem])

    @staticmethod
    def Array_Select(arr, index):
        return Bitwuzla.BW.mk_term(pybitwuzla.Kind.ARRAY_SELECT, [arr, index])

    @staticmethod
    def eval_one_array(array, length):
        Bitwuzla.is_sat()
        return [int(Bitwuzla.BW.get_value_str(Bitwuzla.Array_Select(array, Bitwuzla.BVV(i, 256))), 2) for i in range(length)]<|MERGE_RESOLUTION|>--- conflicted
+++ resolved
@@ -61,11 +61,7 @@
 
     @staticmethod
     def is_unsat():
-<<<<<<< HEAD
-        return not Bitwuzla.BW.check_sat() == pybitwuzla.Result.UNSAT
-=======
         return Bitwuzla.BW.check_sat() == pybitwuzla.Result.UNSAT
->>>>>>> e6dc48dd
 
     @staticmethod
     def is_formula_sat(formula):
